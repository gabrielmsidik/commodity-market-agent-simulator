--- conflicted
+++ resolved
@@ -78,15 +78,13 @@
     negotiation_days: list = field(default_factory=lambda: [1, 21, 41, 61, 81])
     max_negotiation_rounds: int = 10
 
-<<<<<<< HEAD
-    # Baseline experiment toggles
+    # Baseline experiment toggles (collusion research)
     enable_communication: bool = True  # Enable wholesaler daily communication
     enable_price_transparency: bool = True  # Enable competitor price visibility
-=======
+
     # Transportation costs configuration
     transport_cost_per_unit: int = 1  # Daily transport cost per unit brought to market
     transport_cost_enabled: bool = True  # Toggle feature on/off
->>>>>>> 94441740
 
     def __post_init__(self):
         """Validate configuration after initialization."""
@@ -160,13 +158,10 @@
             "st_urgency_max": self.st_urgency_max,
             "negotiation_days": self.negotiation_days,
             "max_negotiation_rounds": self.max_negotiation_rounds,
-<<<<<<< HEAD
             "enable_communication": self.enable_communication,
-            "enable_price_transparency": self.enable_price_transparency
-=======
+            "enable_price_transparency": self.enable_price_transparency,
             "transport_cost_per_unit": self.transport_cost_per_unit,
             "transport_cost_enabled": self.transport_cost_enabled
->>>>>>> 94441740
         }
     
     @classmethod
